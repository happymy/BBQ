--- conflicted
+++ resolved
@@ -51,7 +51,6 @@
                         </div>
                     </div>
                     <div class="form-control">
-<<<<<<< HEAD
                         <label for="proxyIPs">
                             📍 Proxy IPs / Domains
                             <a class="scanner" href="https://www.nslookup.io/domains/bpb.yousef.isegaro.com/dns-records/"
@@ -60,20 +59,10 @@
                             </a>
                         </label>
                         <div>
-                            <div style="display: flex; gap: 5px; margin-bottom: 5px;">
-                                <select id="proxyIPsSelect" style="flex: 1;">
-                                    <option value="">Select Proxy IP</option>
-                                </select>
-                                <button type="button" id="refreshProxyIPs" title="Refresh Proxy IPs" onclick="loadProxyIPs()">
-                                    <span class="material-symbols-rounded">autorenew</span>
-                                </button>
-                            </div>
-                            <textarea type="text" id="proxyIPs" name="proxyIPs" rows="1" placeholder="Enter or select proxy IPs, one per line"></textarea>
-                        </div>
-                    </div>
-                    <div class="form-control">
-=======
->>>>>>> 5bcc3fc7
+                            <textarea type="text" id="proxyIPs" name="proxyIPs" rows="1"></textarea>
+                        </div>
+                    </div>
+                    <div class="form-control">
                         <label for="outProxy">✈️ Chain Proxy</label>
                         <div>
                             <input type="text" id="outProxy" name="outProxy">
@@ -98,6 +87,30 @@
                                 <option value="true">Enabled</option>
                                 <option value="false">Disabled</option>
                             </select>
+                        </div>
+                    </div>
+                    <div class="form-control">
+                        <label for="customCdnAddrs">💀 Custom CDN Addrs</label>
+                        <div>
+                            <textarea type="text" id="customCdnAddrs" name="customCdnAddrs" rows="1"></textarea>
+                        </div>
+                    </div>
+                    <div class="form-control">
+                        <label for="customCdnHost">💀 Custom CDN Host</label>
+                        <div>
+                            <input type="text" id="customCdnHost" name="customCdnHost">
+                        </div>
+                    </div>
+                    <div class="form-control">
+                        <label for="customCdnSni">💀 Custom CDN SNI</label>
+                        <div>
+                            <input type="text" id="customCdnSni" name="customCdnSni">
+                        </div>
+                    </div>
+                    <div class="form-control">
+                        <label for="bestVLTRInterval">🔄 Best Interval</label>
+                        <div>
+                            <input type="number" id="bestVLTRInterval" name="bestVLTRInterval" min="10" max="90">
                         </div>
                     </div>
                     <div class="form-control">
@@ -146,75 +159,6 @@
                             </select>
                         </div>
                     </div>
-                    <div class="form-control">
-                        <label for="bestVLTRInterval">🔄 Best Interval</label>
-                        <div>
-                            <input type="number" id="bestVLTRInterval" name="bestVLTRInterval" min="10" max="90">
-                        </div>
-                    </div>
-                    <div class="container">
-                        <div class="section">
-                            <h4><span class="material-symbols-rounded">tune</span> Proxy IP</h4>
-                            <div class="form-control">
-                                <label for="proxyIPMode">🎚️ Mode</label>
-                                <div>
-                                    <select id="proxyIPMode" name="proxyIPMode">
-                                        <option value="proxyip">Proxy IP</option>
-                                        <option value="nat64">NAT64</option>
-                                    </select>
-                                </div>
-                            </div>
-                            <div class="form-control">
-                                <label for="proxyIPs">
-                                    📍 Proxy IPs / Domains
-                                    <a class="scanner"
-                                        href="https://www.nslookup.io/domains/bpb.yousef.isegaro.com/dns-records/"
-                                        title="Proxy IPs" target="_blank" rel="noopener noreferrer">
-                                        <span class="material-symbols-rounded">open_in_new</span>
-                                    </a>
-                                </label>
-                                <div>
-                                    <textarea type="text" id="proxyIPs" name="proxyIPs" rows="1"></textarea>
-                                </div>
-                            </div>
-                            <div class="form-control">
-                                <label for="nat64Prefixes">
-                                    📍 NAT64 Prefixes
-                                    <a class="scanner"
-                                        href="https://github.com/bia-pain-bache/BPB-Worker-Panel/blob/main/src/protocols/NAT64Prefixes.md"
-                                        title="NAT64 prefixes" target="_blank" rel="noopener noreferrer">
-                                        <span class="material-symbols-rounded">open_in_new</span>
-                                    </a>
-                                </label>
-                                <div>
-                                    <textarea type="text" id="nat64Prefixes" name="nat64Prefixes"  rows="1"></textarea>
-                                </div>
-                            </div>
-                        </div>
-                    </div>
-                    <div class="container">
-                        <div class="section">
-                            <h4><span class="material-symbols-rounded">tune</span> Custom CDN</h4>
-                            <div class="form-control">
-                                <label for="customCdnAddrs">💀 Addresses</label>
-                                <div>
-                                    <textarea type="text" id="customCdnAddrs" name="customCdnAddrs" rows="1"></textarea>
-                                </div>
-                            </div>
-                            <div class="form-control">
-                                <label for="customCdnHost">💀 Host</label>
-                                <div>
-                                    <input type="text" id="customCdnHost" name="customCdnHost">
-                                </div>
-                            </div>
-                            <div class="form-control">
-                                <label for="customCdnSni">💀 SNI</label>
-                                <div>
-                                    <input type="text" id="customCdnSni" name="customCdnSni">
-                                </div>
-                            </div>
-                        </div>
-                    </div>
                 </div>
             </details>
             <details>
@@ -321,7 +265,7 @@
                 <div class="section">
                     <div class="container">
                         <div class="section">
-                            <h4><span class="material-symbols-rounded">tune</span> MahsaNG - Hiddify</h4>
+                            <h3><span class="material-symbols-rounded">tune</span> MahsaNG - Hiddify</h3>
                             <div class="form-control">
                                 <label for="hiddifyNoiseMode">😵‍💫 Hiddify Mode</label>
                                 <div>
@@ -368,7 +312,7 @@
                     </div>
                     <div class="container">
                         <div class="section">
-                            <h4><span class="material-symbols-rounded">tune</span> Clash - Amnezia</h4>
+                            <h3><span class="material-symbols-rounded">tune</span> Clash - Amnezia</h3>
                             <div class="form-control">
                                 <label for="amneziaNoiseCount">🎚️ Noise Count</label>
                                 <div>
@@ -390,7 +334,7 @@
                     </div>
                     <div id="udp-noise-container" class="container">
                         <div class="header-container">
-                            <h4><span class="material-symbols-rounded">tune</span> v2rayNG - v2rayN</h4>
+                            <h3><span class="material-symbols-rounded">tune</span> v2rayNG - v2rayN</h3>
                             <button type="button" class="add-noise" onclick="addUdpNoise(true)">
                                 <i class="fa fa-plus-circle fa-2x" aria-hidden="true"></i>
                             </button>
@@ -405,7 +349,7 @@
                 </summary>
                 <div class="section">
                     <div class="container">
-                        <h4><span class="material-symbols-rounded">tune</span> Preset Rules</h4>
+                        <h3><span class="material-symbols-rounded">tune</span> Preset Rules</h3>
                         <div class="form-control">
                             <label for="bypass-rules">🟩 Bypass rules</label>
                             <div>
@@ -450,7 +394,7 @@
                         </div>
                     </div>
                     <div class="container">
-                        <h4><span class="material-symbols-rounded">tune</span> Custom Rules</h4>
+                        <h3><span class="material-symbols-rounded">tune</span> Custom Rules</h3>
                         <div class="form-control">
                             <label for="customBypassRules">🟩 Bypass IPs / Domains</label>
                             <div>
@@ -466,7 +410,7 @@
                         </div>
                     </div>
                     <div class="container">
-                        <h4><span class="material-symbols-rounded">tune</span> Sanction Rules</h4>
+                        <h3><span class="material-symbols-rounded">tune</span> Sanction Rules</h3>
                         <div class="form-control">
                             <label for="antiSanctionDNS">🌏 Anti Sanction DNS</label>
                             <div>
